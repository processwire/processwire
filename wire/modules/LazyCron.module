<?php namespace ProcessWire;

/**
 * ProcessWire LazyCron Module
 * ===========================
 *
 * Provides hooks that are automatically executed at various intervals.
 * It is called 'lazy' because it's triggered by a pageview, so it's accuracy
 * executing at specific times will depend upon how may pageviews your site gets.
 * So when a specified time is triggered, it's guaranteed to have been that length
 * of time OR longer. This is fine for most cases.
 * But here's how you make it NOT lazy:
 *
 * Setup a real CRON job to pull a page from your site once per minute.
 * Here is an example of a command that you could schedule to execute once per
 * minute:
 *
 * wget --quiet --no-cache -O - http://www.your-site.com > /dev/null
 *
 * This module is compatible with ProcessWire 2.1 only.
 *
 *
 * USAGE IN YOUR MODULES:
 * ----------------------
 *
 * // In your own module or template, add the function you want executed:
 * public function myFunc(HookEvent $e) { echo "30 Minutes have passed!"; }
 *
 * // Then add the hook to it in your module's init() function:
 * $this->addHook('LazyCron::every30Minutes', $this, 'myFunc');
 *
 *
 * PROCEDURAL USAGE (i.e. in templates):
 * -------------------------------------
 *
 * // create your hook function
 * function myHook(HookEvent $e) { echo "30 Minutes have passed!"; }
 *
 * // add a hook to it:
 * $wire->addHook('LazyCron::every30Minutes', null, 'myFunc');
 *
 *
 * FUNCTIONS YOU CAN HOOK:
 * -----------------------
 *
 * every30Seconds
 * everyMinute
 * every2Minutes
 * every3Minutes
 * every4Minutes
 * every5Minutes
 * every10Minutes
 * every15Minutes
 * every30Minutes
 * every45Minutes
 * everyHour
 * every2Hours
 * every4Hours
 * every6Hours
 * every12Hours
 * everyDay
 * every2Days
 * every4Days
 * everyWeek
 * every2Weeks
 * every4Weeks
 * cron
 *
<<<<<<< HEAD
 * ProcessWire 3.x, Copyright 2021 by Ryan Cramer
=======
 * ProcessWire 3.x, Copyright 2016 by Ryan Cramer
>>>>>>> ad64f216
 * https://processwire.com
 *
 *
 *
 */

class LazyCron extends WireData implements Module {

	public static function getModuleInfo() {
		return array(
			'title' => 'Lazy Cron',
			'version' => 110,
			'summary' =>
				"Provides hooks that are automatically executed at various intervals. " .
				"It is called 'lazy' because it's triggered by a pageview, so the interval " .
				"is guaranteed to be at least the time requested, rather than exactly the " .
				"time requested. This is fine for most cases, but you can make it not lazy " .
				"by connecting this to a real CRON job. See the module file for details. ",
			'href' => 'https://processwire.com/api/modules/lazy-cron/',
			'permanent' => false,
			'singular' => true,
			'autoload' => true,
		);
	}

	/**
	 * Hookable time functions that we are allowing indexed by number of seconds.
	 *
	 */
	protected $timeFuncs = array(
		30 => 'every30Seconds',
		60 => 'everyMinute',
		120 => 'every2Minutes',
		180 => 'every3Minutes',
		240 => 'every4Minutes',
		300 => 'every5Minutes',
		600 => 'every10Minutes',
		900 => 'every15Minutes',
		1800 => 'every30Minutes',
		2700 => 'every45Minutes',
		3600 => 'everyHour',
		7200 => 'every2Hours',
		14400 => 'every4Hours',
		21600 => 'every6Hours',
		43200 => 'every12Hours',
		86400 => 'everyDay',
		172800 => 'every2Days',
		345600 => 'every4Days',
		604800 => 'everyWeek',
		1209600 => 'every2Weeks',
		2419200 => 'every4Weeks',
	);

	/**
	 * Indicator if the LazyCron.cache file has to be written
	 * @var bool 
	 */
	protected $writeFile = false;

	/**
	 * List
	 * @var array 
	 */
	protected $timesToWrite = array();
	
	/**
	 * Initialize the hooks
	 *
	 */
	public function init() {
		if($this->canRunLazyCron()) {
			$this->addHookAfter('ProcessPageView::finished', $this, 'afterPageView');
		}
	}

	/**
	 * Check if we should run the lazycron actions.
	 *
	 * When the configuration for `lazyCronQueryParam` is set, we should trigger LazyCron only when that query parameter is set.
	 *
	 * @return bool
	 * @throws WireException
	 */
	private function canRunLazyCron()
	{
		// if the configuration is not set, it can be executed lazily
		if(!$this->config->lazyCronQueryParam) {
			return true;
		}

		// if the configuration is set, return true if the query parameter is set
		return (bool) $this->input->get($this->config->lazyCronQueryParam);
	}

	/**
	 * Function triggered after every page view.
	 *
	 * This is intentionally scheduled after the page has been delivered so
	 * that the cron jobs don't slow down the pageview.
	 *
	 */
	public function afterPageView(HookEvent $e) {
		// don't execute cron now if this is anything other than a normal response
		$responseType = $e->object->getResponseType();
		if($responseType != ProcessPageView::responseTypeNormal) return;

		$filename = $this->config->paths->cache . "LazyCron.cache";
		$lockfile = $this->config->paths->cache . "LazyCronLock.cache";

		if(is_file($lockfile)) {
			// other LazyCron process potentially running
			if(filemtime($lockfile) < (time() - 3600)) {
				// expired lock file, some fatal error must have occurred during last LazyCron run
				$this->wire('files')->unlink($lockfile);
			} else {
				// skip running this time as an active lock file exists
				return;
			}
		}

		if(!file_put_contents($lockfile, time(), LOCK_EX)) {
			$this->error("Unable to write lock file: $lockfile", Notice::logOnly);
			return;
		}

		if(is_file($filename)) {
			$filedata = file($filename, FILE_IGNORE_NEW_LINES);

			// file is probably locked, so skip it this time
			if($filedata === false) {
				$this->wire('files')->unlink($lockfile);
				return;
			}
		} else {
			// file does not exist
			$filedata = false;
		}

		// run timed hooks (e.g. everyMinute)
		$this->runTimeHooks($filedata);
		
		// run functions that hook LazyCron::cron 
		$this->runCronHooks($filedata);

		if($this->writeFile && file_put_contents($filename, implode("\n", $this->timesToWrite), LOCK_EX)) {
			if($this->config->chmodFile) @chmod($filename, octdec($this->config->chmodFile));
		}

		$this->wire('files')->unlink($lockfile);
	}

	/**
	 * Run the timed interval functions.  
	 * 
	 * @param array|false $filedata
	 */
	private function runTimeHooks($filedata)
	{
		$time = time();

		$n = 0;
		foreach($this->timeFuncs as $seconds => $func) {
			if($filedata) {
				$lasttime = (int)(isset($filedata[$n]) ? $filedata[$n] : $time);
				$elapsedTime = $time - $lasttime;
			}
			else {
				$elapsedTime = 0;
			}
			
			if(empty($filedata[$n]) || $elapsedTime >= $seconds) {
				try {
					$this->$func($elapsedTime);
				} catch(\Exception $e) {
					$this->error($e->getMessage(), Notice::logOnly);
				}
				$lasttime = $time;
				$this->writeFile = true;
			}
			
			$this->timesToWrite[$seconds] = $lasttime;
			$n++;
		}
	}
	
	//--------------------------------------------------------------
	// methods for LazyCron::cron()
	//--------------------------------------------------------------

	/**
	 * Run LazyCron hooks that were added via LazyCron::cron(* * * * *)
	 * In LazyCron.cache:  add lines that contain <pattern>:<lastExecuted>
	 *
	 * @param array|false $filedata
	 * @throws WireException
	 */
	private function runCronHooks($filedata)
	{
		// get hooks that registered to LazyCron::cron() 
		$registeredCronHooks = $this->hooks->getHooks($this, 'cron');
		$lastExecutionTimes = $this->getLastCronExecutionTimes($filedata);
		$time = time();

		foreach ($registeredCronHooks as $hook) {
			$args = $hook['options']['argMatch'];

			if($args) {
				$calledCronPattern = $args[0];
				$cronPattern = trim($calledCronPattern, '"\'');

				$exists = isset($lastExecutionTimes[$cronPattern]);
				// if it does not exist, assume it was last executed a minute ago, so if
				// the pattern matches the current minute, we can already execute it
				$lastExecuted = $exists ? (int) $lastExecutionTimes[$cronPattern] : $time - 60;
								
				$nextExecutionTime = $this->getNextCronRuntime($cronPattern, $lastExecuted);
				
				if(!$exists) {
					// persist timestamp into file when a pattern is executed for the first time
					$lastExecutionTimes[$cronPattern] = $lastExecuted;

					$this->writeFile = true;
				}
				
				if($nextExecutionTime <= $time) {
					// execute the function for this pattern
					$elapsedTime = $exists ? $time - $lastExecuted : 0;
					
					$this->cron($cronPattern, $elapsedTime);

					$lastExecutionTimes[$cronPattern] = $time;
					
					$this->writeFile = true;
				}
			}
		}
		
		// write $lastExecutionTimes back to file
		foreach ($lastExecutionTimes as $pattern => $time) {
			$this->timesToWrite[$pattern] = sprintf("%s:%s", $pattern, $time);
		}
	}

	/**
	 * Return a key-value pair where the key is a cron pattern and the value the last execution time
	 * @param array $filedata
	 */
	private function getLastCronExecutionTimes($filedata)
	{
		$filedataLength = count($filedata);
		$timeLength = count($this->timeFuncs);
		$executionTimes = [];
		
		// skip the first $timeLength lines, because they are reserved for the timeFuncs
		for($i=$timeLength; $i<$filedataLength; $i++) {
			$line = empty($filedata[$i]) ? '' : $filedata[$i];
			if(empty($line)) {
				continue;
			}
			
			$line = explode(':', $filedata[$i]);
			$line = array_map('trim', $line);
			
			list($pattern, $time) = $line;
			$executionTimes[$pattern] = (int) $time;
		}
		
		return $executionTimes;
	}

	/**
	 * Get the next runtime for a given cron pattern.
	 *
	 * Given a valid cron pattern, this function will determine when the next execution time for this pattern should be.
	 *
	 * @param string $cronPattern
	 * @param int $lastRuntime
	 * @throws WireException
	 */
	public function getNextCronRuntime($cronPattern, $lastRuntime=null) {
		$lastRuntime = $lastRuntime ?: time();
		
		// strip seconds from $lastRuntime
		$lastRuntime -= date('s', $lastRuntime);

		// if no other constraint is given, next Runtime is in one minute
		$nextRuntime = strtotime('+1 minute', $lastRuntime);

		// get possible time slots from pattern 
		$timeSlots = $this->getPossibleTimeSlots($cronPattern);
		$timeSlotInfo = array(
			array('n', $timeSlots['n']),
			array('j', $timeSlots['j']),
			array('G', $timeSlots['G']),
			array('i', $timeSlots['i'])
		);

		foreach ($timeSlotInfo as $idx => $info) {
			$c = $info[0];
			$slots = $info[1];

			$time = date($c, $nextRuntime);
			// trim leading 0 from minutes
			if($c === 'i') $time = ltrim($time, '0');
			if($c === 'j') $slots = $this->addWeekdaySlots($slots, $nextRuntime, $timeSlots['w']);

			// if there is a wildcard every slots works
			if(in_array('*', $slots)) {
				continue;
			}

			// if there is no slot bigger than $time add more to the next bigger time
			if($time > max($slots)) {
				$previousC = $timeSlotInfo[max(0, $idx-1)][0];
				$nextRuntime = $this->overflowDateInRuntime($nextRuntime, $previousC);

				// todo: remove code duplication (next 3 lines repeated before)
				$time = date($c, $nextRuntime);
				if($c === 'i') $time = ltrim($time, '0');
				if($c === 'j') $slots = $this->addWeekdaySlots($slots, $nextRuntime, $timeSlots['w']);
			}

			// set $i to first slot >= time
			for($i=0; $slots[$i] < $time; $i++) {
				if($i > count($slots)) {
					throw new WireException('Can not find a match for the given CRON pattern');
				}
			}

			// get difference between next slot and time 
			$diff = ((int) $slots[$i] - (int) $time);

			while($diff > 0) {
				$nextRuntime = $this->overflowDateInRuntime($nextRuntime, $c);
				$diff--;
			}
		}

		return $nextRuntime;
	}

	/**
	 * Given a cron pattern, this function returns all the possible numeric values for each cron pattern part. (Todo: Is that understandable?)
	 * 
	 * If any numeric value would be possible a '*' is returned to save some cpu cycles.
	 * 
	 * **Simple example:**
	 * Pattern "1 1 1 1 1" would return
	 * 		[
	 * 		    'i' => [1]
	 *		    'G' => [1]
	 *		    'j' => [1]
	 *		    'n' => [1]
	 *		    'w' => [1]
	 * 		]
	 * 
	 * **More advanced example:**
	 * Pattern "*\/15 1-5,15 * 1 1" would return
	 * 		[
	 *			'i' => [0,15,30,45]
	 *			'G' => [1,2,3,4,5,15]
	 *			'j' => ['*']
	 *			'n' => [1]
	 *			'w' => [1]
	 *		]
	 * 
	 * @param string $cronPattern
	 */
	protected function getPossibleTimeSlots($cronPattern) {
		// cron pattern to date format character matching 
		$formatCharacters = array(
			'i' => array( 'min' => 0, 'max' => 59 ),
			'G' => array( 'min' => 0, 'max' => 23 ),
			'j' => array( 'min' => 1, 'max' => 31 ),
			'n' => array( 'min' => 1, 'max' => 12 ),
			'w' => array( 'min' => 0, 'max' => 6 ),
		);

		// Split cronPattern by space
		$cronPattern = explode( ' ', $cronPattern );

		/// set date() format character as key for $cronPattern, sort by time jumps 	
		$cronPattern = array_combine( array_keys( $formatCharacters ), $cronPattern );

		// initialize array with character as key and empty array as value 
		$timeslots = array_fill_keys( array_keys( $formatCharacters ), array() );

		// Foreach part of cronPattern:
		//   [$c stands for the date()-character, $v for the value in the pattern at that position]  
		foreach($cronPattern as $c => &$v) {
			// comma separated values (eg. 5,10,15) are each treated as separate parts
			$v = explode( ',', $v);

			// Foreach part we now check all possible values 
			foreach ( $v as $v1) {
				// Do preg_replace with callbacks to get time slots
				$t = preg_replace_callback_array(
				// Regex
					array(
						// *  or a step value, e.g. */5
						'/^\*(?:\/(\d+))?$/' => function($match) use ($formatCharacters, $c) {
							$min = $formatCharacters[$c]['min'];
							$max = $formatCharacters[$c]['max'];
							$step = isset($match[1]) ? $match[1] : 1;

							if($step == 1) {
								return '*';
							}

							// all values possible
							return join(',', range($min, $max, $step));
						},

						// single number, e.g. 5
						'/^\d+$/' => function($match) {
							return $match[0];
						},

						// a range, e.g. 5-10  (can also include a step value)
						'/^(\d+)\-(\d+)(?:\/(\d+))?$/' => function($match) {
							$step = isset($match[3]) ? $match[3] : 1;

							return join(',', range($match[1], $match[2], $step));
						}
					),

					// search in $v1
					$v1
				);

				// convert string to array
				$t = explode(',', $t);

				// and merge with timeslots
				$timeslots[$c] = array_merge($timeslots[$c], $t);
			}

			sort($timeslots[$c]);
		}

		return $timeslots;
	}

	/**
	 * When the weekday cron part is set, add those weekdays as possible slots.
	 * 
	 * Given some day slots (array containing values of 1 to 31 or a *)
	 * and time slots for some weekdays (array with value from 0 to 6 (sun-sat))
	 * add the matching days to the time slot.
	 *
	 * @param array $slots The currently available day-timeslots
	 * @param int $runtime The currently estimated runtime
	 * @param array $weekdaySlots Timeslots for weekdays
	 *
	 * @return array
	 */
	private function addWeekdaySlots( $slots, $runtime, $weekdaySlots) {
		if(in_array('*', $weekdaySlots)) {
			return $slots;
		}
		if(in_array('*', $slots)) {
			$pos = array_search('*', $slots);

			unset($slots[$pos]);
		}

		$month = date('n', $runtime);
		$year = date('Y', $runtime);
		// $daysInMonth = cal_days_in_month( 0, $month, $year); // this would need ext-calendar
		$daysInMonth = date('t', mktime(0, 0, 0, $month, 1, $year));
		
		for($i=1; $i<=$daysInMonth; $i++) {
			$w = date('w', strtotime("$year-$month-$i"));
			if(in_array($w, $weekdaySlots)) {
				$slots[] = $i;
			}
		}

		sort($slots);

		return $slots;
	}

	/**
	 * Given a date and any of the date format characters i, G, j, n or w this will
	 * increase the value at that character and reset all smaller parts of the date to 0.
	 *
	 * i: minute with leading 0 (00 - 59) [there's no character for minute without leading 0]
	 * G: hour in 24 hour format (0-23)
	 * j: day of month (1-31)
	 * n: month of the year (1-12)
	 * w: numeric day of the week (0[sunday] - 6[saturday])
	 *
	 * @param $runTime
	 * @param $character
	 *
	 * @return int
	 */
	protected function overflowDateInRuntime($runTime, $character)
	{
		list($year, $month, $day, $hour, $minute, $dayOfWeek) = explode(' ', date('Y n j G i w', $runTime));
		$minute = (int) ltrim($minute, '0');

		switch($character) {
			case 'i':
				$minute++;
				break;
			case 'G':
				$minute = 0;
				$hour++;
				break;
			case 'j':
				$minute = 0;
				$hour = 0;
				$day++;
				break;
			case 'n':
				$minute = 0;
				$hour = 0;
				$day = 1;
				$month++;
				break;
			case 'w':
				$minute = 0;
				$hour = 0;
				$day += (7 - (int) $dayOfWeek);
				break;
		}

		$date = new \DateTime();
		$date->setTimestamp($runTime);
		$date->setDate($year, $month, $day);
		$date->setTime($hour, $minute);

		return $date->getTimestamp();
	}


	/**
	 * One or more of the following functions is called if the given interval has passed.
	 *
	 * You can hook into any of these functions and your hook will be called at the given interval.
	 *
	 * @param int $seconds The number of seconds that have actually elapsed. Most likely not useful, but provided just in case.
	 *
	 */

	public function ___every30Seconds($seconds) { }
	public function ___everyMinute($seconds) { }
	public function ___every2Minutes($seconds) { }
	public function ___every3Minutes($seconds) { }
	public function ___every4Minutes($seconds) { }
	public function ___every5Minutes($seconds) { }
	public function ___every10Minutes($seconds) { }
	public function ___every15Minutes($seconds) { }
	public function ___every30Minutes($seconds) { }
	public function ___every45Minutes($seconds) { }
	public function ___everyHour($seconds) { }
	public function ___every2Hours($seconds) { }
	public function ___every4Hours($seconds) { }
	public function ___every6Hours($seconds) { }
	public function ___every12Hours($seconds) { }
	public function ___everyDay($seconds) { }
	public function ___every2Days($seconds) { }
	public function ___every4Days($seconds) { }
	public function ___everyWeek($seconds) { }
	public function ___every2Weeks($seconds) { }
	public function ___every4Weeks($seconds) { }

	public function ___cron($pattern, $seconds) {}

}<|MERGE_RESOLUTION|>--- conflicted
+++ resolved
@@ -66,13 +66,8 @@
  * every4Weeks
  * cron
  *
-<<<<<<< HEAD
  * ProcessWire 3.x, Copyright 2021 by Ryan Cramer
-=======
- * ProcessWire 3.x, Copyright 2016 by Ryan Cramer
->>>>>>> ad64f216
  * https://processwire.com
- *
  *
  *
  */
